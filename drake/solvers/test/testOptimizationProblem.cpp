
#include <typeinfo>
#include "drake/solvers/Optimization.h"
#include "drake/util/testUtil.h"

#include "gtest/gtest.h"
#include "drake/util/eigen_matrix_compare.h"

using Eigen::Dynamic;
using Eigen::Ref;
using Eigen::Matrix;
using Eigen::Matrix2d;
using Eigen::Matrix4d;
using Eigen::MatrixXd;
using Eigen::Vector3d;
using Eigen::Vector4d;
using Eigen::VectorXd;

using std::numeric_limits;

using Drake::Constraint;
using Drake::TaylorVecXd;
using Drake::VecIn;
using Drake::Vector1d;
using Drake::VecOut;
using Drake::OptimizationProblem;
using Drake::BoundingBoxConstraint;
using drake::util::MatrixCompareType;

namespace drake {
namespace test {

struct Movable {
  Movable() = default;
  Movable(Movable&&) = default;
  Movable(Movable const&) = delete;
  static size_t numInputs() { return 1; }
  static size_t numOutputs() { return 1; }
  template <typename ScalarType>
  void eval(VecIn<ScalarType> const&, VecOut<ScalarType>&) const {}
};

struct Copyable {
  Copyable() = default;
  Copyable(Copyable&&) = delete;
  Copyable(Copyable const&) = default;
  static size_t numInputs() { return 1; }
  static size_t numOutputs() { return 1; }
  template <typename ScalarType>
  void eval(VecIn<ScalarType> const&, VecOut<ScalarType>&) const {}
};

struct Unique {
  Unique() = default;
  Unique(Unique&&) = delete;
  Unique(Unique const&) = delete;
  static size_t numInputs() { return 1; }
  static size_t numOutputs() { return 1; }
  template <typename ScalarType>
  void eval(VecIn<ScalarType> const&, VecOut<ScalarType>&) const {}
};

void testAddFunction() {
  OptimizationProblem prog;
  prog.addContinuousVariables(1);

  Movable movable;
  prog.addCost(std::move(movable));
  prog.addCost(Movable());

  Copyable copyable;
  prog.addCost(copyable);

  Unique unique;
  prog.addCost(std::cref(unique));
  prog.addCost(std::make_shared<Unique>());
  prog.addCost(std::unique_ptr<Unique>(new Unique));
}

void trivialLeastSquares() {
  OptimizationProblem prog;

  auto const& x = prog.addContinuousVariables(4);

  auto x2 = x(2);
  auto xhead = x.head(3);

  Vector4d b = Vector4d::Random();
  auto con = prog.addLinearEqualityConstraint(Matrix4d::Identity(), b, {x});
  prog.solve();
  EXPECT_TRUE(CompareMatrices(b, x.value(), 1e-10, MatrixCompareType::absolute));
  // valuecheckMatrix(b, x.value(), 1e-10);
  valuecheck(b(2), x2.value()(0), 1e-10);
  EXPECT_TRUE(CompareMatrices(b.head(3), xhead.value(), 1e-10, MatrixCompareType::absolute));
  // valuecheckMatrix(b.head(3), xhead.value(), 1e-10);
  valuecheck(b(2), xhead(2).value()(0), 1e-10);  // a segment of a segment

  auto const& y = prog.addContinuousVariables(2);
  prog.addLinearEqualityConstraint(2 * Matrix2d::Identity(), b.topRows(2), {y});
  prog.solve();
  EXPECT_TRUE(CompareMatrices(b.topRows(2) / 2, y.value(), 1e-10, MatrixCompareType::absolute));
  // valuecheckMatrix(b.topRows(2) / 2, y.value(), 1e-10);
  EXPECT_TRUE(CompareMatrices(b, x.value(), 1e-10, MatrixCompareType::absolute));
  // valuecheckMatrix(b, x.value(), 1e-10);

  con->updateConstraint(3 * Matrix4d::Identity(), b);
  prog.solve();
  EXPECT_TRUE(CompareMatrices(b.topRows(2) / 2, y.value(), 1e-10, MatrixCompareType::absolute));
  // valuecheckMatrix(b.topRows(2) / 2, y.value(), 1e-10);
  EXPECT_TRUE(CompareMatrices(b / 3, x.value(), 1e-10, MatrixCompareType::absolute));
  // valuecheckMatrix(b / 3, x.value(), 1e-10);

  std::shared_ptr<BoundingBoxConstraint> bbcon(new BoundingBoxConstraint(
      MatrixXd::Constant(2, 1, -1000.0), MatrixXd::Constant(2, 1, 1000.0)));
  prog.addBoundingBoxConstraint(bbcon, {x.head(2)});
  prog.solve();  // now it will solve as a nonlinear program
  EXPECT_TRUE(CompareMatrices(b.topRows(2) / 2, y.value(), 1e-10, MatrixCompareType::absolute));
  // valuecheckMatrix(b.topRows(2) / 2, y.value(), 1e-10);
  EXPECT_TRUE(CompareMatrices(b / 3, x.value(), 1e-10, MatrixCompareType::absolute));
  // valuecheckMatrix(b / 3, x.value(), 1e-10);
}

class SixHumpCamelObjective {
 public:
  static size_t numInputs() { return 2; }
  static size_t numOutputs() { return 1; }

  template <typename ScalarType>
  void eval(VecIn<ScalarType> const& x, VecOut<ScalarType>& y) const {
    assert(x.rows() == numInputs());
    assert(y.rows() == numOutputs());
    y(0) =
        x(0) * x(0) * (4 - 2.1 * x(0) * x(0) + x(0) * x(0) * x(0) * x(0) / 3) +
        x(0) * x(1) + x(1) * x(1) * (-4 + 4 * x(1) * x(1));
  }
};

void sixHumpCamel() {
  OptimizationProblem prog;
  auto x = prog.addContinuousVariables(2);
  auto objective = prog.addCost(SixHumpCamelObjective());
  prog.solve();
  prog.printSolution();

  // check (numerically) if it is a local minimum
  VectorXd ystar, y;
  objective->eval(x.value(), ystar);
  for (int i = 0; i < 10; i++) {
    objective->eval(x.value() + .01 * Eigen::Matrix<double, 2, 1>::Random(), y);
    if (y(0) < ystar(0)) throw std::runtime_error("not a local minima!");
  }
}

class GloptipolyConstrainedExampleObjective {
 public:
  static size_t numInputs() { return 3; }
  static size_t numOutputs() { return 1; }

  template <typename ScalarType>
  void eval(VecIn<ScalarType> const& x, VecOut<ScalarType>& y) const {
    assert(x.rows() == numInputs());
    assert(y.rows() == numOutputs());
    y(0) = -2 * x(0) + x(1) - x(2);
  }
};

class GloptipolyConstrainedExampleConstraint
    : public Constraint {  // want to also support deriving directly from
                           // constraint without going through Drake::Function
 public:
  GloptipolyConstrainedExampleConstraint()
      : Constraint(1, Vector1d::Constant(0),
                   Vector1d::Constant(numeric_limits<double>::infinity())) {}

  // for just these two types, implementing this locally is almost cleaner...
  virtual void eval(const Eigen::Ref<const Eigen::VectorXd>& x,
                    Eigen::VectorXd& y) const override {
    evalImpl(x, y);
  }
  virtual void eval(const Eigen::Ref<const TaylorVecXd>& x,
                    TaylorVecXd& y) const override {
    evalImpl(x, y);
  }

  template <typename ScalarType>
  void evalImpl(const Ref<const Matrix<ScalarType, Dynamic, 1>>& x,
                Matrix<ScalarType, Dynamic, 1>& y) const {
    y.resize(1);
    y(0) = 24 - 20 * x(0) + 9 * x(1) - 13 * x(2) + 4 * x(0) * x(0) -
           4 * x(0) * x(1) + 4 * x(0) * x(2) + 2 * x(1) * x(1) -
           2 * x(1) * x(2) + 2 * x(2) * x(2);
  }
};

/** gloptiPolyConstrainedMinimization
 * @brief from section 5.8.2 of the gloptipoly3 documentation
 *
 * Which is from section 3.5 in
 *   Handbook of Test Problems in Local and Global Optimization
 */
void gloptipolyConstrainedMinimization() {
  OptimizationProblem prog;
  auto x = prog.addContinuousVariables(3);
  prog.addCost(GloptipolyConstrainedExampleObjective());
  std::shared_ptr<GloptipolyConstrainedExampleConstraint> qp_con(
      new GloptipolyConstrainedExampleConstraint());
  prog.addGenericConstraint(qp_con, {x});
  prog.addLinearConstraint(
      Vector3d(1, 1, 1).transpose(),
      Vector1d::Constant(-numeric_limits<double>::infinity()),
      Vector1d::Constant(4));
  prog.addLinearConstraint(
      Vector3d(0, 3, 1).transpose(),
      Vector1d::Constant(-numeric_limits<double>::infinity()),
      Vector1d::Constant(6));
  prog.addBoundingBoxConstraint(
      Vector3d(0, 0, 0), Vector3d(2, numeric_limits<double>::infinity(), 3));

  prog.setInitialGuess({x}, Vector3d(.5, 0, 3) + .1 * Vector3d::Random());
  prog.solve();
  prog.printSolution();

  EXPECT_TRUE(CompareMatrices(x.value(), Vector3d(0.5, 0, 3), 1e-4, MatrixCompareType::absolute));
  // valuecheckMatrix(x.value(), Vector3d(.5, 0, 3), 1e-4);
}

<<<<<<< HEAD
TEST(OptimizationProblemTest, AllTests) {
  testAddFunction();
  trivialLeastSquares();
  sixHumpCamel();
  gloptipolyConstrainedMinimization();
}

}  // namespace test
}  // namespace drake
=======
/**
 * Test that the eval() method of LinearComplementarityConstraint correctly
 * returns the slack.
 */
void simpleLCPConstraintEval() {
  OptimizationProblem prog;
  Eigen::Matrix<double, 2, 2> M;
  M << 1, 0,
      0, 1;

  Eigen::Vector2d q(-1, -1);

  LinearComplementarityConstraint c(M, q);
  Eigen::VectorXd x;
  c.eval(Eigen::Vector2d(1, 1), x);
  valuecheckMatrix(x, Vector2d(0, 0), 1e-4);
  c.eval(Eigen::Vector2d(1, 2), x);
  valuecheckMatrix(x, Vector2d(0, 1), 1e-4);
}

/** Simple linear complementarity problem example.
 * @brief a hand-created LCP easily solved.
 *
 * Note: This test is meant to test that OptimizationProblem.solve() works in
 * this case; tests of the correctness of the Moby LCP solver itself live in
 * testMobyLCP.
 */
void simpleLCP() {
  OptimizationProblem prog;
  Eigen::Matrix<double, 2, 2> M;
  M << 1, 4,
      3, 1;

  Eigen::Vector2d q(-16, -15);

  auto x = prog.addContinuousVariables(2);

  prog.addLinearComplementarityConstraint(M, q, {x});
  prog.solve();
  prog.printSolution();
  valuecheckMatrix(x.value(), Vector2d(16, 0), 1e-4);
}

/** Multiple LC constraints in a single optimization problem
 * @brief Just two copies of the simpleLCP example, to make sure that the
 * write-through of LCP results to the solution vector works correctly.
 */
void multiLCP() {
  OptimizationProblem prog;
  Eigen::Matrix<double, 2, 2> M;
  M << 1, 4,
      3, 1;

  Eigen::Vector2d q(-16, -15);

  auto x = prog.addContinuousVariables(2);
  auto y = prog.addContinuousVariables(2);

  prog.addLinearComplementarityConstraint(M, q, {x});
  prog.addLinearComplementarityConstraint(M, q, {y});
  prog.solve();
  prog.printSolution();
  valuecheckMatrix(x.value(), Vector2d(16, 0), 1e-4);
  valuecheckMatrix(y.value(), Vector2d(16, 0), 1e-4);
}

int main(int argc, char* argv[]) {
  // SNOPT tests
  try {
    testAddFunction();
    trivialLeastSquares();
    sixHumpCamel();
    gloptipolyConstrainedMinimization();
  } catch (const std::exception& e) {
    // If the exception is SNOPT unavailble, skip the remaining snopt tests
    // and proceed; if not, reraise it to fail.
    if (std::string(e.what()) != "SNOPT unavailable") {
      throw;
    }
  }
  simpleLCPConstraintEval();
  simpleLCP();
  multiLCP();
  return 0;
}
>>>>>>> fe59c137
<|MERGE_RESOLUTION|>--- conflicted
+++ resolved
@@ -224,17 +224,6 @@
   // valuecheckMatrix(x.value(), Vector3d(.5, 0, 3), 1e-4);
 }
 
-<<<<<<< HEAD
-TEST(OptimizationProblemTest, AllTests) {
-  testAddFunction();
-  trivialLeastSquares();
-  sixHumpCamel();
-  gloptipolyConstrainedMinimization();
-}
-
-}  // namespace test
-}  // namespace drake
-=======
 /**
  * Test that the eval() method of LinearComplementarityConstraint correctly
  * returns the slack.
@@ -250,9 +239,13 @@
   LinearComplementarityConstraint c(M, q);
   Eigen::VectorXd x;
   c.eval(Eigen::Vector2d(1, 1), x);
-  valuecheckMatrix(x, Vector2d(0, 0), 1e-4);
+
+  EXPECT_TRUE(CompareMatrices(x, Vector2d(0, 0), 1e-4, MatrixCompareType::absolute));
+  // valuecheckMatrix(x, Vector2d(0, 0), 1e-4);
   c.eval(Eigen::Vector2d(1, 2), x);
-  valuecheckMatrix(x, Vector2d(0, 1), 1e-4);
+  
+  EXPECT_TRUE(CompareMatrices(x, Vector2d(0, 1), 1e-4, MatrixCompareType::absolute));
+  // valuecheckMatrix(x, Vector2d(0, 1), 1e-4);
 }
 
 /** Simple linear complementarity problem example.
@@ -275,7 +268,8 @@
   prog.addLinearComplementarityConstraint(M, q, {x});
   prog.solve();
   prog.printSolution();
-  valuecheckMatrix(x.value(), Vector2d(16, 0), 1e-4);
+  EXPECT_TRUE(CompareMatrices(x.value(), Vector2d(16, 0), 1e-4, MatrixCompareType::absolute));
+  // valuecheckMatrix(x.value(), Vector2d(16, 0), 1e-4);
 }
 
 /** Multiple LC constraints in a single optimization problem
@@ -297,11 +291,16 @@
   prog.addLinearComplementarityConstraint(M, q, {y});
   prog.solve();
   prog.printSolution();
-  valuecheckMatrix(x.value(), Vector2d(16, 0), 1e-4);
-  valuecheckMatrix(y.value(), Vector2d(16, 0), 1e-4);
-}
-
-int main(int argc, char* argv[]) {
+
+  EXPECT_TRUE(CompareMatrices(x.value(), Vector2d(16, 0), 1e-4, MatrixCompareType::absolute));
+  // valuecheckMatrix(x.value(), Vector2d(16, 0), 1e-4);
+
+  EXPECT_TRUE(CompareMatrices(y.value(), Vector2d(16, 0), 1e-4, MatrixCompareType::absolute));
+  // valuecheckMatrix(y.value(), Vector2d(16, 0), 1e-4);
+}
+
+TEST(OptimizationProblemTest, AllTests) {
+
   // SNOPT tests
   try {
     testAddFunction();
@@ -320,4 +319,6 @@
   multiLCP();
   return 0;
 }
->>>>>>> fe59c137
+
+}  // namespace test
+}  // namespace drake