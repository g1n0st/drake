#include <memory>

#include <gflags/gflags.h>

#include "drake/common/find_resource.h"
#include "drake/examples/multibody/deformable_torus/parallel_gripper_controller.h"
#include "drake/examples/multibody/deformable_torus/point_source_force_field.h"
#include "drake/examples/multibody/deformable_torus/suction_cup_controller.h"
#include "drake/geometry/drake_visualizer.h"
#include "drake/geometry/proximity_properties.h"
#include "drake/geometry/scene_graph.h"
#include "drake/math/rigid_transform.h"
#include "drake/multibody/fem/deformable_body_config.h"
#include "drake/multibody/mpm/constitutive_model/linear_corotated_model.h"
#include "drake/multibody/mpm/constitutive_model/corotated_elastic_model.h"
#include "drake/multibody/parsing/parser.h"
#include "drake/multibody/plant/deformable_model.h"
#include "drake/multibody/plant/multibody_plant.h"
#include "drake/multibody/plant/multibody_plant_config_functions.h"
#include "drake/multibody/tree/prismatic_joint.h"
#include "drake/systems/analysis/simulator.h"
#include "drake/systems/framework/diagram.h"
#include "drake/systems/framework/diagram_builder.h"

<<<<<<< HEAD
DEFINE_double(simulation_time, 1.0, "Desired duration of the simulation [s].");
=======
DEFINE_double(simulation_time, 12.0, "Desired duration of the simulation [s].");
>>>>>>> 6e9748f9
DEFINE_double(realtime_rate, 1.0, "Desired real time rate.");
DEFINE_double(time_step, 1e-2,
              "Discrete time step for the system [s]. Must be positive.");
DEFINE_double(E, 3e4, "Young's modulus of the deformable body [Pa].");
DEFINE_double(nu, 0.4, "Poisson's ratio of the deformable body, unitless.");
DEFINE_double(density, 1e3,
              "Mass density of the deformable body [kg/m³]. We observe that "
              "density above 2400 kg/m³ makes the torus too heavy to be picked "
              "up by the suction gripper.");
DEFINE_double(beta, 0.01,
              "Stiffness damping coefficient for the deformable body [1/s].");
DEFINE_string(gripper, "parallel",
              "Type of gripper used to pick up the deformable torus. Options "
              "are: 'parallel' and 'suction'.");

using drake::examples::deformable_torus::ParallelGripperController;
using drake::examples::deformable_torus::PointSourceForceField;
using drake::examples::deformable_torus::SuctionCupController;
using drake::geometry::AddContactMaterial;
using drake::geometry::Box;
using drake::geometry::Capsule;
using drake::geometry::Ellipsoid;
using drake::geometry::GeometryInstance;
using drake::geometry::IllustrationProperties;
using drake::geometry::Mesh;
using drake::geometry::ProximityProperties;
using drake::geometry::Sphere;
using drake::math::RigidTransformd;
using drake::multibody::AddMultibodyPlant;
using drake::multibody::CoulombFriction;
using drake::multibody::DeformableBodyId;
using drake::multibody::DeformableModel;
<<<<<<< HEAD
=======
using drake::multibody::ModelInstanceIndex;
using drake::multibody::MultibodyPlant;
>>>>>>> 6e9748f9
using drake::multibody::MultibodyPlantConfig;
using drake::multibody::Parser;
using drake::multibody::PrismaticJoint;
using drake::multibody::RigidBody;
using drake::multibody::SpatialInertia;
using drake::multibody::fem::DeformableBodyConfig;
using drake::systems::BasicVector;
using drake::systems::Context;
using Eigen::Vector2d;
using Eigen::Vector3d;
using Eigen::Vector4d;
using Eigen::VectorXd;

namespace drake {
namespace examples {
namespace {

<<<<<<< HEAD
=======
/* Adds a suction gripper to the given MultibodyPlant and assign
 `proximity_props` to all the registered collision geometries. Returns the
 ModelInstanceIndex of the gripper model. */
ModelInstanceIndex AddSuctionGripper(
    MultibodyPlant<double>* plant, const ProximityProperties& proximity_props) {
  const double radius = 0.02;
  const double length = 0.1;
  const auto M = SpatialInertia<double>::SolidCapsuleWithMass(
      0.1, radius, length, Vector3d::UnitZ());
  ModelInstanceIndex model_instance = plant->AddModelInstance("instance");
  const auto& body = plant->AddRigidBody("cup_body", model_instance, M);
  const Capsule capsule{radius, length};
  IllustrationProperties cup_illustration_props;
  cup_illustration_props.AddProperty("phong", "diffuse",
                                     Vector4d(0.9, 0.1, 0.1, 0.8));
  plant->RegisterVisualGeometry(body, RigidTransformd::Identity(), capsule,
                                "cup_visual", cup_illustration_props);
  /* Add a visual hint for the center of the suction force source. */
  const Sphere sphere{0.0075};
  IllustrationProperties source_illustration_props;
  source_illustration_props.AddProperty("phong", "diffuse",
                                        Vector4d(0.1, 0.9, 0.1, 0.8));
  plant->RegisterVisualGeometry(body, RigidTransformd(Vector3d(0, 0, -0.07)),
                                sphere, "source_visual",
                                source_illustration_props);
  plant->RegisterCollisionGeometry(body, RigidTransformd::Identity(), capsule,
                                   "cup_collision", proximity_props);
  /* Adds an actuated joint between the suction cup body and the world. */
  const RigidTransformd X_WF(Vector3d(0.04, 0, -0.05));
  const auto& prismatic_joint = plant->AddJoint<PrismaticJoint>(
      "translate_z_joint", plant->world_body(), X_WF, body, std::nullopt,
      Vector3d::UnitZ());
  plant->GetMutableJointByName<PrismaticJoint>("translate_z_joint")
      .set_default_translation(0.5);
  const auto actuator_index =
      plant->AddJointActuator("prismatic joint actuator", prismatic_joint)
          .index();
  plant->get_mutable_joint_actuator(actuator_index)
      .set_controller_gains({1e4, 1});

  return model_instance;
}

/* Adds a parallel gripper to the given MultibodyPlant and assign
 `proximity_props` to all the registered collision geometries. Returns the
 ModelInstanceIndex of the gripper model. */
ModelInstanceIndex AddParallelGripper(
    MultibodyPlant<double>* plant, const ProximityProperties& proximity_props) {
  // TODO(xuchenhan-tri): Consider using a schunk gripper from the manipulation
  // station instead.
  Parser parser(plant);
  ModelInstanceIndex model_instance = parser.AddModelsFromUrl(
      "package://drake/examples/multibody/deformable_torus/simple_gripper.sdf")
                                          [0];
  /* Add collision geometries. */
  const RigidTransformd X_BG =
      RigidTransformd(math::RollPitchYawd(M_PI_2, 0, 0), Vector3d::Zero());
  const RigidBody<double>& left_finger = plant->GetBodyByName("left_finger");
  const RigidBody<double>& right_finger = plant->GetBodyByName("right_finger");
  /* The size of the fingers is set to match the visual geometries in
   simple_gripper.sdf. */
  Capsule capsule(0.01, 0.08);
  plant->RegisterCollisionGeometry(left_finger, X_BG, capsule,
                                   "left_finger_collision", proximity_props);
  plant->RegisterCollisionGeometry(right_finger, X_BG, capsule,
                                   "right_finger_collision", proximity_props);
  /* Get joints so that we can set initial conditions. */
  PrismaticJoint<double>& left_slider =
      plant->GetMutableJointByName<PrismaticJoint>("left_slider");
  PrismaticJoint<double>& right_slider =
      plant->GetMutableJointByName<PrismaticJoint>("right_slider");
  /* Initialize the gripper in an "open" position. */
  const double kInitialWidth = 0.085;
  left_slider.set_default_translation(-kInitialWidth / 2.0);
  right_slider.set_default_translation(kInitialWidth / 2.0);

  return model_instance;
}

>>>>>>> 6e9748f9
int do_main() {
  systems::DiagramBuilder<double> builder;

  MultibodyPlantConfig plant_config;
  plant_config.time_step = FLAGS_time_step;
  /* Deformable simulation only works with SAP. */
  plant_config.discrete_contact_approximation = "sap";

  auto [plant, scene_graph] = AddMultibodyPlant(plant_config, &builder);

  /* Minimum required proximity properties for rigid bodies to interact with
   deformable bodies.
   1. A valid Coulomb friction coefficient, and
   2. A resolution hint. (Rigid bodies need to be tessellated so that collision
   queries can be performed against deformable geometries.) The value dictates
   how fine the mesh used to represent the rigid collision geometry is. */
  ProximityProperties rigid_proximity_props;
  /* Set the friction coefficient close to that of rubber against rubber. */
  const CoulombFriction<double> surface_friction(1.15, 1.15);
  AddContactMaterial({}, {}, surface_friction, &rigid_proximity_props);
  rigid_proximity_props.AddProperty(geometry::internal::kHydroGroup,
                                    geometry::internal::kRezHint, 0.01);
  /* Set up a ground. */
  Box ground{10, 10, 10};
  const RigidTransformd X_WG(Eigen::Vector3d{0, 0, -5});
  plant.RegisterCollisionGeometry(plant.world_body(), X_WG, ground,
                                  "ground_collision", rigid_proximity_props);

<<<<<<< HEAD

=======
  /* Add a parallel gripper or a suction gripper depending on the runtime flag.
   */
  const bool use_suction = FLAGS_gripper == "suction";
  ModelInstanceIndex gripper_instance =
      use_suction ? AddSuctionGripper(&plant, rigid_proximity_props)
                  : AddParallelGripper(&plant, rigid_proximity_props);
>>>>>>> 6e9748f9

  /* Set up a deformable torus. */
  auto owned_deformable_model =
      std::make_unique<DeformableModel<double>>(&plant);

  // set a MPM body
  std::unique_ptr<drake::multibody::mpm::internal::AnalyticLevelSet>
      mpm_geometry_level_set =
          std::make_unique<drake::multibody::mpm::internal::BoxLevelSet>(
              Vector3<double>(0.15,0.15,0.15));
  std::unique_ptr<
      drake::multibody::mpm::constitutive_model::ElastoPlasticModel<double>>
      model = std::make_unique<drake::multibody::mpm::constitutive_model::
                                   LinearCorotatedModel<double>>(1e5, 0.2);
  Vector3<double> translation = {0.0, 0.0, 0.5};
  std::unique_ptr<math::RigidTransform<double>> pose =
      std::make_unique<math::RigidTransform<double>>(translation);
  double h = 0.08;

  owned_deformable_model->RegisterMpmBody(std::move(mpm_geometry_level_set),
                                          std::move(model), std::move(pose),
                                          1000.0, h);

  /* Registration of all deformable geometries ostensibly requires a resolution
   hint parameter that dictates how the shape is tessellated. In the case of a
   `Mesh` shape, the resolution hint is unused because the shape is already
   tessellated. */
  // TODO(xuchenhan-tri): Though unused, we still asserts the resolution hint is
  // positive. Remove the requirement of a resolution hint for meshed shapes.
<<<<<<< HEAD
//   const double unused_resolution_hint = 1.0;
//   owned_deformable_model->RegisterDeformableBody(
//       std::move(torus_instance), deformable_config, unused_resolution_hint);
=======
  const double unused_resolution_hint = 1.0;
  owned_deformable_model->RegisterDeformableBody(
      std::move(torus_instance), deformable_config, unused_resolution_hint);

  /* Add an external suction force if using a suction gripper. */
  const PointSourceForceField* suction_force_ptr{nullptr};
  if (use_suction) {
    auto suction_force = std::make_unique<PointSourceForceField>(
        plant, plant.GetBodyByName("cup_body"), Vector3d(0, 0, -0.07), 0.1);
    suction_force_ptr = suction_force.get();
    owned_deformable_model->AddExternalForce(std::move(suction_force));
  }

>>>>>>> 6e9748f9
  const DeformableModel<double>* deformable_model =
      owned_deformable_model.get();
  plant.AddPhysicalModel(std::move(owned_deformable_model));

  /* All rigid and deformable models have been added. Finalize the plant. */
  plant.Finalize();

  /* It's essential to connect the vertex position port in DeformableModel to
   the source configuration port in SceneGraph when deformable bodies are
   present in the plant. */
  builder.Connect(
      deformable_model->vertex_positions_port(),
      scene_graph.get_source_configuration_port(plant.get_source_id().value()));

  /* Add a visualizer that emits LCM messages for visualization. */
  geometry::DrakeVisualizerParams params;
  geometry::DrakeVisualizerd::AddToBuilder(&builder, scene_graph, nullptr,
                                           params);

<<<<<<< HEAD
=======
  /* Add a controller appropriate for the type of gripper. */
  if (use_suction) {
    const double kInitialHeight = 0.5;
    const double kStartSuctionHeight =
        0.15;  // The height at which to turn on suction.
    const double kApproachTime = 3.0;      // Time to start the action
    const double kStartSuctionTime = 4.0;  // Time to turn on suction
    const double kRetrieveTime = 6.0;      // Time to retrieve the gripper
    const double kDropTime = 9.0;          // Time to turn off suction
    const auto& suction = *builder.AddSystem<SuctionCupController>(
        kInitialHeight, kStartSuctionHeight, kApproachTime, kStartSuctionTime,
        kRetrieveTime, kDropTime);
    builder.Connect(suction.maximum_force_density_port(),
                    suction_force_ptr->maximum_force_density_input_port());
    builder.Connect(suction.desired_state_output_port(),
                    plant.get_desired_state_input_port(gripper_instance));
  } else {
    /* Set the width between the fingers for open and closed states as well as
     the height to which the gripper lifts the deformable torus. */
    const double kOpenWidth = kL * 1.5;
    const double kClosedWidth = kL * 0.4;
    const double kLiftedHeight = 0.18;
    const auto& control = *builder.AddSystem<ParallelGripperController>(
        kOpenWidth, kClosedWidth, kLiftedHeight);
    builder.Connect(control.get_output_port(),
                    plant.get_desired_state_input_port(gripper_instance));
  }

>>>>>>> 6e9748f9
  auto diagram = builder.Build();
  std::unique_ptr<Context<double>> diagram_context =
      diagram->CreateDefaultContext();

  /* Build the simulator and run! */
  systems::Simulator<double> simulator(*diagram, std::move(diagram_context));
  simulator.Initialize();
  simulator.set_target_realtime_rate(FLAGS_realtime_rate);
  simulator.AdvanceTo(FLAGS_simulation_time);

  return 0;
}

}  // namespace
}  // namespace examples
}  // namespace drake

int main(int argc, char* argv[]) {
  gflags::SetUsageMessage(
      "This is a demo used to showcase deformable body simulations in Drake. "
      "A parallel (or suction) gripper grasps a deformable torus on the "
      "ground, lifts it up, and then drops it back on the ground. "
      "Launch meldis before running this example. "
      "Refer to README for instructions on meldis as well as optional flags.");
  gflags::ParseCommandLineFlags(&argc, &argv, true);
  return drake::examples::do_main();
}<|MERGE_RESOLUTION|>--- conflicted
+++ resolved
@@ -22,11 +22,7 @@
 #include "drake/systems/framework/diagram.h"
 #include "drake/systems/framework/diagram_builder.h"
 
-<<<<<<< HEAD
 DEFINE_double(simulation_time, 1.0, "Desired duration of the simulation [s].");
-=======
-DEFINE_double(simulation_time, 12.0, "Desired duration of the simulation [s].");
->>>>>>> 6e9748f9
 DEFINE_double(realtime_rate, 1.0, "Desired real time rate.");
 DEFINE_double(time_step, 1e-2,
               "Discrete time step for the system [s]. Must be positive.");
@@ -59,11 +55,6 @@
 using drake::multibody::CoulombFriction;
 using drake::multibody::DeformableBodyId;
 using drake::multibody::DeformableModel;
-<<<<<<< HEAD
-=======
-using drake::multibody::ModelInstanceIndex;
-using drake::multibody::MultibodyPlant;
->>>>>>> 6e9748f9
 using drake::multibody::MultibodyPlantConfig;
 using drake::multibody::Parser;
 using drake::multibody::PrismaticJoint;
@@ -81,88 +72,6 @@
 namespace examples {
 namespace {
 
-<<<<<<< HEAD
-=======
-/* Adds a suction gripper to the given MultibodyPlant and assign
- `proximity_props` to all the registered collision geometries. Returns the
- ModelInstanceIndex of the gripper model. */
-ModelInstanceIndex AddSuctionGripper(
-    MultibodyPlant<double>* plant, const ProximityProperties& proximity_props) {
-  const double radius = 0.02;
-  const double length = 0.1;
-  const auto M = SpatialInertia<double>::SolidCapsuleWithMass(
-      0.1, radius, length, Vector3d::UnitZ());
-  ModelInstanceIndex model_instance = plant->AddModelInstance("instance");
-  const auto& body = plant->AddRigidBody("cup_body", model_instance, M);
-  const Capsule capsule{radius, length};
-  IllustrationProperties cup_illustration_props;
-  cup_illustration_props.AddProperty("phong", "diffuse",
-                                     Vector4d(0.9, 0.1, 0.1, 0.8));
-  plant->RegisterVisualGeometry(body, RigidTransformd::Identity(), capsule,
-                                "cup_visual", cup_illustration_props);
-  /* Add a visual hint for the center of the suction force source. */
-  const Sphere sphere{0.0075};
-  IllustrationProperties source_illustration_props;
-  source_illustration_props.AddProperty("phong", "diffuse",
-                                        Vector4d(0.1, 0.9, 0.1, 0.8));
-  plant->RegisterVisualGeometry(body, RigidTransformd(Vector3d(0, 0, -0.07)),
-                                sphere, "source_visual",
-                                source_illustration_props);
-  plant->RegisterCollisionGeometry(body, RigidTransformd::Identity(), capsule,
-                                   "cup_collision", proximity_props);
-  /* Adds an actuated joint between the suction cup body and the world. */
-  const RigidTransformd X_WF(Vector3d(0.04, 0, -0.05));
-  const auto& prismatic_joint = plant->AddJoint<PrismaticJoint>(
-      "translate_z_joint", plant->world_body(), X_WF, body, std::nullopt,
-      Vector3d::UnitZ());
-  plant->GetMutableJointByName<PrismaticJoint>("translate_z_joint")
-      .set_default_translation(0.5);
-  const auto actuator_index =
-      plant->AddJointActuator("prismatic joint actuator", prismatic_joint)
-          .index();
-  plant->get_mutable_joint_actuator(actuator_index)
-      .set_controller_gains({1e4, 1});
-
-  return model_instance;
-}
-
-/* Adds a parallel gripper to the given MultibodyPlant and assign
- `proximity_props` to all the registered collision geometries. Returns the
- ModelInstanceIndex of the gripper model. */
-ModelInstanceIndex AddParallelGripper(
-    MultibodyPlant<double>* plant, const ProximityProperties& proximity_props) {
-  // TODO(xuchenhan-tri): Consider using a schunk gripper from the manipulation
-  // station instead.
-  Parser parser(plant);
-  ModelInstanceIndex model_instance = parser.AddModelsFromUrl(
-      "package://drake/examples/multibody/deformable_torus/simple_gripper.sdf")
-                                          [0];
-  /* Add collision geometries. */
-  const RigidTransformd X_BG =
-      RigidTransformd(math::RollPitchYawd(M_PI_2, 0, 0), Vector3d::Zero());
-  const RigidBody<double>& left_finger = plant->GetBodyByName("left_finger");
-  const RigidBody<double>& right_finger = plant->GetBodyByName("right_finger");
-  /* The size of the fingers is set to match the visual geometries in
-   simple_gripper.sdf. */
-  Capsule capsule(0.01, 0.08);
-  plant->RegisterCollisionGeometry(left_finger, X_BG, capsule,
-                                   "left_finger_collision", proximity_props);
-  plant->RegisterCollisionGeometry(right_finger, X_BG, capsule,
-                                   "right_finger_collision", proximity_props);
-  /* Get joints so that we can set initial conditions. */
-  PrismaticJoint<double>& left_slider =
-      plant->GetMutableJointByName<PrismaticJoint>("left_slider");
-  PrismaticJoint<double>& right_slider =
-      plant->GetMutableJointByName<PrismaticJoint>("right_slider");
-  /* Initialize the gripper in an "open" position. */
-  const double kInitialWidth = 0.085;
-  left_slider.set_default_translation(-kInitialWidth / 2.0);
-  right_slider.set_default_translation(kInitialWidth / 2.0);
-
-  return model_instance;
-}
-
->>>>>>> 6e9748f9
 int do_main() {
   systems::DiagramBuilder<double> builder;
 
@@ -191,16 +100,6 @@
   plant.RegisterCollisionGeometry(plant.world_body(), X_WG, ground,
                                   "ground_collision", rigid_proximity_props);
 
-<<<<<<< HEAD
-
-=======
-  /* Add a parallel gripper or a suction gripper depending on the runtime flag.
-   */
-  const bool use_suction = FLAGS_gripper == "suction";
-  ModelInstanceIndex gripper_instance =
-      use_suction ? AddSuctionGripper(&plant, rigid_proximity_props)
-                  : AddParallelGripper(&plant, rigid_proximity_props);
->>>>>>> 6e9748f9
 
   /* Set up a deformable torus. */
   auto owned_deformable_model =
@@ -230,25 +129,9 @@
    tessellated. */
   // TODO(xuchenhan-tri): Though unused, we still asserts the resolution hint is
   // positive. Remove the requirement of a resolution hint for meshed shapes.
-<<<<<<< HEAD
 //   const double unused_resolution_hint = 1.0;
 //   owned_deformable_model->RegisterDeformableBody(
 //       std::move(torus_instance), deformable_config, unused_resolution_hint);
-=======
-  const double unused_resolution_hint = 1.0;
-  owned_deformable_model->RegisterDeformableBody(
-      std::move(torus_instance), deformable_config, unused_resolution_hint);
-
-  /* Add an external suction force if using a suction gripper. */
-  const PointSourceForceField* suction_force_ptr{nullptr};
-  if (use_suction) {
-    auto suction_force = std::make_unique<PointSourceForceField>(
-        plant, plant.GetBodyByName("cup_body"), Vector3d(0, 0, -0.07), 0.1);
-    suction_force_ptr = suction_force.get();
-    owned_deformable_model->AddExternalForce(std::move(suction_force));
-  }
-
->>>>>>> 6e9748f9
   const DeformableModel<double>* deformable_model =
       owned_deformable_model.get();
   plant.AddPhysicalModel(std::move(owned_deformable_model));
@@ -268,37 +151,6 @@
   geometry::DrakeVisualizerd::AddToBuilder(&builder, scene_graph, nullptr,
                                            params);
 
-<<<<<<< HEAD
-=======
-  /* Add a controller appropriate for the type of gripper. */
-  if (use_suction) {
-    const double kInitialHeight = 0.5;
-    const double kStartSuctionHeight =
-        0.15;  // The height at which to turn on suction.
-    const double kApproachTime = 3.0;      // Time to start the action
-    const double kStartSuctionTime = 4.0;  // Time to turn on suction
-    const double kRetrieveTime = 6.0;      // Time to retrieve the gripper
-    const double kDropTime = 9.0;          // Time to turn off suction
-    const auto& suction = *builder.AddSystem<SuctionCupController>(
-        kInitialHeight, kStartSuctionHeight, kApproachTime, kStartSuctionTime,
-        kRetrieveTime, kDropTime);
-    builder.Connect(suction.maximum_force_density_port(),
-                    suction_force_ptr->maximum_force_density_input_port());
-    builder.Connect(suction.desired_state_output_port(),
-                    plant.get_desired_state_input_port(gripper_instance));
-  } else {
-    /* Set the width between the fingers for open and closed states as well as
-     the height to which the gripper lifts the deformable torus. */
-    const double kOpenWidth = kL * 1.5;
-    const double kClosedWidth = kL * 0.4;
-    const double kLiftedHeight = 0.18;
-    const auto& control = *builder.AddSystem<ParallelGripperController>(
-        kOpenWidth, kClosedWidth, kLiftedHeight);
-    builder.Connect(control.get_output_port(),
-                    plant.get_desired_state_input_port(gripper_instance));
-  }
-
->>>>>>> 6e9748f9
   auto diagram = builder.Build();
   std::unique_ptr<Context<double>> diagram_context =
       diagram->CreateDefaultContext();
